--- conflicted
+++ resolved
@@ -8,14 +8,10 @@
 version = "0.0.5"
 
 [dependencies]
-<<<<<<< HEAD
 
 enum_primitive = "0.1.1"
-libc = "*"
+libc = "0.2.*"
 num = "0.1.37"
-=======
-libc = "0.2.*"
->>>>>>> 9783b8e4
 
 # Not actually a dependency, but this makes the more complicated examples work
 [dev-dependencies]
